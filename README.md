# mdCATH Dataset Repository

Welcome to the mdCATH dataset repository! This repository houses all the scripts and notebooks utilized for generating, analyzing, and validating the mdCATH dataset. The dataset is available on the Hugging Face platform. All mdCATH trajectories can be directly visualized on PlayMolecule without needing to download, or alternatively download them in XTC format from PlayMolecule if needed.

## Useful Links
- Playmolecule: https://open.playmolecule.org/mdcath </br>
- Hugging Face: https://huggingface.co/datasets/compsciencelab/mdCATH

## Repository Structure

- #### `generator`
<<<<<<< HEAD
    - Directory with the scripts used to generate the dataset.
    - `build.py`: is the main script responsible for dataset creation. It processes a list of CATH domains and their molecular dynamics outputs to produce H5 files for the mdCATH dataset. It features multiprocessing to accelerate the dataset generation process. For each domain, an H5 file is created accompanied by a log file that records the progress.

- #### `analysis`
    - Houses tools required for analyzing the dataset.
    - This directory includes various scripts and functions used to perform the analyses and generate the plots presented in the paper.

- #### `user`
    - Provides tutorials and example scripts to help new users familiarize themselves with the dataset.
    - Step-by-step tutorials to guide users through common tasks and procedures using the dataset.
    - Example scripts that demonstrate practical applications of the dataset in research scenarios.
=======
    - **Purpose**: Contains scripts used to generate the dataset.
    - **Key Scripts**:
        - `builder/generator.py`: This is the main script responsible for dataset creation. It accepts a list of CATH domains as input and produces mdcath dataset H5 files.
    - **Features**:
        - **Multiprocessing**: Utilizes multiprocessing to expedite the generation of the dataset.
        - **Output**: For each domain, an H5 file is created in a designated folder. Additionally, a log file is generated to track the progress of dataset creation.

- #### `analysis`
    - **Purpose**: Houses tools required for analyzing the dataset.
    - **Components**:
        - This directory includes various scripts and functions used to perform the analyses and generate the plots presented in the paper.

- #### `user`
    - **Purpose**: Provides tutorials and example scripts to help new users familiarize themselves with the dataset.
    - **Contents**:
        - Step-by-step tutorials to guide users through common tasks and procedures using the dataset.
        - Example scripts that demonstrate practical applications of the dataset in research scenarios. [TODO]
>>>>>>> ba380c2d

## Citation

> Antonio Mirarchi, Toni Giorgino and Gianni De Fabritiis. *mdCATH: A Large-Scale MD Dataset for Data-Driven Computational Biophysics*. https://arxiv.org/abs/2407.14794 

```
@misc{mirarchi2024mdcathlargescalemddataset,
      title={mdCATH: A Large-Scale MD Dataset for Data-Driven Computational Biophysics}, 
      author={Antonio Mirarchi and Toni Giorgino and Gianni De Fabritiis},
      year={2024},
      eprint={2407.14794},
      archivePrefix={arXiv},
      primaryClass={q-bio.BM},
      url={https://arxiv.org/abs/2407.14794}, 
}
```<|MERGE_RESOLUTION|>--- conflicted
+++ resolved
@@ -9,7 +9,6 @@
 ## Repository Structure
 
 - #### `generator`
-<<<<<<< HEAD
     - Directory with the scripts used to generate the dataset.
     - `build.py`: is the main script responsible for dataset creation. It processes a list of CATH domains and their molecular dynamics outputs to produce H5 files for the mdCATH dataset. It features multiprocessing to accelerate the dataset generation process. For each domain, an H5 file is created accompanied by a log file that records the progress.
 
@@ -21,25 +20,6 @@
     - Provides tutorials and example scripts to help new users familiarize themselves with the dataset.
     - Step-by-step tutorials to guide users through common tasks and procedures using the dataset.
     - Example scripts that demonstrate practical applications of the dataset in research scenarios.
-=======
-    - **Purpose**: Contains scripts used to generate the dataset.
-    - **Key Scripts**:
-        - `builder/generator.py`: This is the main script responsible for dataset creation. It accepts a list of CATH domains as input and produces mdcath dataset H5 files.
-    - **Features**:
-        - **Multiprocessing**: Utilizes multiprocessing to expedite the generation of the dataset.
-        - **Output**: For each domain, an H5 file is created in a designated folder. Additionally, a log file is generated to track the progress of dataset creation.
-
-- #### `analysis`
-    - **Purpose**: Houses tools required for analyzing the dataset.
-    - **Components**:
-        - This directory includes various scripts and functions used to perform the analyses and generate the plots presented in the paper.
-
-- #### `user`
-    - **Purpose**: Provides tutorials and example scripts to help new users familiarize themselves with the dataset.
-    - **Contents**:
-        - Step-by-step tutorials to guide users through common tasks and procedures using the dataset.
-        - Example scripts that demonstrate practical applications of the dataset in research scenarios. [TODO]
->>>>>>> ba380c2d
 
 ## Citation
 
